--- conflicted
+++ resolved
@@ -48,16 +48,8 @@
   );
 }
 
-<<<<<<< HEAD
 const HTTP_STREAM_PORT = process.env.HTTP_STREAM_PORT || '443'; // Default to 8080
-const SSE_PORT = process.env.SSE_PORT || '8087'; // Default to 8087
 const MCP_SERVER_AUTH_TOKEN = process.env.MCP_SERVER_AUTH_TOKEN;
-
-export { API_TOKEN, GRAPH_NAME, HTTP_STREAM_PORT, SSE_PORT, MCP_SERVER_AUTH_TOKEN };
-=======
-const HTTP_STREAM_PORT = process.env.HTTP_STREAM_PORT || '8088'; // Default to 8088
-const SSE_PORT = process.env.SSE_PORT || '8087'; // Default to 8087
 const CORS_ORIGIN = process.env.CORS_ORIGIN || 'http://localhost:5678';
 
-export { API_TOKEN, GRAPH_NAME, HTTP_STREAM_PORT, SSE_PORT, CORS_ORIGIN };
->>>>>>> 6c7980ff
+export { API_TOKEN, GRAPH_NAME, HTTP_STREAM_PORT, MCP_SERVER_AUTH_TOKEN, CORS_ORIGIN };