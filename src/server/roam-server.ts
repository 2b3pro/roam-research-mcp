import { Server } from '@modelcontextprotocol/sdk/server/index.js';
import { StdioServerTransport } from '@modelcontextprotocol/sdk/server/stdio.js';
import { StreamableHTTPServerTransport } from '@modelcontextprotocol/sdk/server/streamableHttp.js';
import { SSEServerTransport } from '@modelcontextprotocol/sdk/server/sse.js';
import {
  CallToolRequestSchema,
  ErrorCode,
  ListResourcesRequestSchema,
  ReadResourceRequestSchema,
  McpError,
  Resource,
  ListToolsRequestSchema,
} from '@modelcontextprotocol/sdk/types.js';
import { initializeGraph, type Graph } from '@roam-research/roam-api-sdk';
import { API_TOKEN, GRAPH_NAME, HTTP_STREAM_PORT, MCP_SERVER_AUTH_TOKEN, SSE_PORT } from '../config/environment.js';
import { toolSchemas } from '../tools/schemas.js';
import { ToolHandlers } from '../tools/tool-handlers.js';
import { readFileSync } from 'node:fs';
import { join, dirname } from 'node:path';
import { createServer, IncomingMessage, ServerResponse } from 'node:http';
import { fileURLToPath } from 'node:url';
import { findAvailablePort } from '../utils/net.js';
import { CORS_ORIGIN } from '../config/environment.js';

const __filename = fileURLToPath(import.meta.url);
const __dirname = dirname(__filename);

// Read package.json to get the version
const packageJsonPath = join(__dirname, '../../package.json');
const packageJson = JSON.parse(readFileSync(packageJsonPath, 'utf8'));
const serverVersion = packageJson.version;

export class RoamServer {
  private toolHandlers: ToolHandlers;
  private graph: Graph;

  constructor() {
    // console.log('RoamServer: Constructor started.');
    try {
      this.graph = initializeGraph({
        token: API_TOKEN,
        graph: GRAPH_NAME,
      });
    } catch (error: unknown) {
      const errorMessage = error instanceof Error ? error.message : String(error);
      throw new McpError(ErrorCode.InternalError, `Failed to initialize Roam graph: ${errorMessage}`);
    }

    try {
      this.toolHandlers = new ToolHandlers(this.graph);
    } catch (error: unknown) {
      const errorMessage = error instanceof Error ? error.message : String(error);
      throw new McpError(ErrorCode.InternalError, `Failed to initialize tool handlers: ${errorMessage}`);
    }
    
    // Ensure toolSchemas is not empty before proceeding
    if (Object.keys(toolSchemas).length === 0) {
      throw new McpError(ErrorCode.InternalError, 'No tool schemas defined in src/tools/schemas.ts');
    }
    // console.log('RoamServer: Constructor finished.');
  }

  private authenticate(req: IncomingMessage): boolean {
    if (!MCP_SERVER_AUTH_TOKEN) {
      return true; // No token configured, so authentication passes
    }

    const authHeader = req.headers.authorization;
    if (!authHeader) {
      return false;
    }

    const [scheme, token] = authHeader.split(' ');
    if (scheme !== 'Bearer' || token !== MCP_SERVER_AUTH_TOKEN) {
      return false;
    }

    return true;
  }

  // Refactored to accept a Server instance
  private setupRequestHandlers(mcpServer: Server) {
    // List available tools
    mcpServer.setRequestHandler(ListToolsRequestSchema, async () => ({
      tools: Object.values(toolSchemas),
    }));

    // List available resources
    mcpServer.setRequestHandler(ListResourcesRequestSchema, async () => {
      const resources: Resource[] = []; // No resources, as cheatsheet is now a tool
      return { resources };
    });

    // Access resource - no resources handled directly here anymore
    mcpServer.setRequestHandler(ReadResourceRequestSchema, async (request) => {
      throw new McpError(ErrorCode.InternalError, `Resource not found: ${request.params.uri}`);
    });

    // Handle tool calls
    mcpServer.setRequestHandler(CallToolRequestSchema, async (request) => {
      try {
        switch (request.params.name) {
          case 'roam_markdown_cheatsheet': {
            const content = await this.toolHandlers.getRoamMarkdownCheatsheet();
            return {
              content: [{ type: 'text', text: content }],
            };
          }
          case 'roam_remember': {
            const { memory, categories } = request.params.arguments as {
              memory: string;
              categories?: string[];
            };
            const result = await this.toolHandlers.remember(memory, categories);
            return {
              content: [{ type: 'text', text: JSON.stringify(result, null, 2) }],
            };
          }

          case 'roam_fetch_page_by_title': {
            const { title, format } = request.params.arguments as {
              title: string;
              format?: 'markdown' | 'raw';
            };
            const content = await this.toolHandlers.fetchPageByTitle(title, format);
            return {
              content: [{ type: 'text', text: content }],
            };
          }

          case 'roam_create_page': {
            const { title, content } = request.params.arguments as { 
              title: string; 
              content?: Array<{
                text: string;
                level: number;
              }>;
            };
            const result = await this.toolHandlers.createPage(title, content);
            return {
              content: [{ type: 'text', text: JSON.stringify(result, null, 2) }],
            };
          }


          case 'roam_import_markdown': {
            const { 
              content,
              page_uid,
              page_title,
              parent_uid,
              parent_string,
              order = 'first'
            } = request.params.arguments as {
              content: string;
              page_uid?: string;
              page_title?: string;
              parent_uid?: string;
              parent_string?: string;
              order?: 'first' | 'last';
            };
            const result = await this.toolHandlers.importMarkdown(
              content,
              page_uid,
              page_title,
              parent_uid,
              parent_string,
              order
            );
            return {
              content: [{ type: 'text', text: JSON.stringify(result, null, 2) }],
            };
          }

          case 'roam_add_todo': {
            const { todos } = request.params.arguments as { todos: string[] };
            const result = await this.toolHandlers.addTodos(todos);
            return {
              content: [{ type: 'text', text: JSON.stringify(result, null, 2) }],
            };
          }

          case 'roam_create_outline': {
            const { outline, page_title_uid, block_text_uid } = request.params.arguments as {
              outline: Array<{text: string | undefined; level: number}>;
              page_title_uid?: string;
              block_text_uid?: string;
            };
            const result = await this.toolHandlers.createOutline(
              outline,
              page_title_uid,
              block_text_uid
            );
            return {
              content: [{ type: 'text', text: JSON.stringify(result, null, 2) }],
            };
          }

          case 'roam_search_for_tag': {
            const { primary_tag, page_title_uid, near_tag } = request.params.arguments as {
              primary_tag: string;
              page_title_uid?: string;
              near_tag?: string;
            };
            const result = await this.toolHandlers.searchForTag(primary_tag, page_title_uid, near_tag);
            return {
              content: [{ type: 'text', text: JSON.stringify(result, null, 2) }],
            };
          }

          case 'roam_search_by_status': {
            const { status, page_title_uid, include, exclude } = request.params.arguments as {
              status: 'TODO' | 'DONE';
              page_title_uid?: string;
              include?: string;
              exclude?: string;
            };
            const result = await this.toolHandlers.searchByStatus(status, page_title_uid, include, exclude);
            return {
              content: [{ type: 'text', text: JSON.stringify(result, null, 2) }],
            };
          }

          case 'roam_search_block_refs': {
            const params = request.params.arguments as {
              block_uid?: string;
              page_title_uid?: string;
            };
            const result = await this.toolHandlers.searchBlockRefs(params);
            return {
              content: [{ type: 'text', text: JSON.stringify(result, null, 2) }],
            };
          }

          case 'roam_search_hierarchy': {
            const params = request.params.arguments as {
              parent_uid?: string;
              child_uid?: string;
              page_title_uid?: string;
              max_depth?: number;
            };
            
            // Validate that either parent_uid or child_uid is provided, but not both
            if ((!params.parent_uid && !params.child_uid) || (params.parent_uid && params.child_uid)) {
              throw new McpError(
                ErrorCode.InvalidRequest,
                'Either parent_uid or child_uid must be provided, but not both'
              );
            }
            
            const result = await this.toolHandlers.searchHierarchy(params);
            return {
              content: [{ type: 'text', text: JSON.stringify(result, null, 2) }],
            };
          }

          case 'roam_find_pages_modified_today': {
            const { max_num_pages } = request.params.arguments as {
              max_num_pages?: number;
            };
            const result = await this.toolHandlers.findPagesModifiedToday(max_num_pages || 50);
            return {
              content: [{ type: 'text', text: JSON.stringify(result, null, 2) }],
            };
          }

          case 'roam_search_by_text': {
            const params = request.params.arguments as {
              text: string;
              page_title_uid?: string;
            };
            const result = await this.toolHandlers.searchByText(params);
            return {
              content: [{ type: 'text', text: JSON.stringify(result, null, 2) }],
            };
          }

          case 'roam_search_by_date': {
            const params = request.params.arguments as {
              start_date: string;
              end_date?: string;
              type: 'created' | 'modified' | 'both';
              scope: 'blocks' | 'pages' | 'both';
              include_content: boolean;
            };
            const result = await this.toolHandlers.searchByDate(params);
            return {
              content: [{ type: 'text', text: JSON.stringify(result, null, 2) }],
            };
          }


          case 'roam_recall': {
            const { sort_by = 'newest', filter_tag } = request.params.arguments as {
              sort_by?: 'newest' | 'oldest';
              filter_tag?: string;
            };
            const result = await this.toolHandlers.recall(sort_by, filter_tag);
            return {
              content: [{ type: 'text', text: JSON.stringify(result, null, 2) }],
            };
          }


          case 'roam_datomic_query': {
            const { query, inputs } = request.params.arguments as {
              query: string;
              inputs?: unknown[];
            };
            const result = await this.toolHandlers.executeDatomicQuery({ query, inputs });
            return {
              content: [{ type: 'text', text: JSON.stringify(result, null, 2) }],
            };
          }

          case 'roam_process_batch_actions': {
            const { actions } = request.params.arguments as {
              actions: any[];
            };
            const result = await this.toolHandlers.processBatch(actions);
            return {
              content: [{ type: 'text', text: JSON.stringify(result, null, 2) }],
            };
          }

          case 'roam_fetch_block_with_children': {
            const { block_uid, depth } = request.params.arguments as {
              block_uid: string;
              depth?: number;
            };
            const result = await this.toolHandlers.fetchBlockWithChildren(block_uid, depth);
            return {
              content: [{ type: 'text', text: JSON.stringify(result, null, 2) }],
            };
          }

          default:
            throw new McpError(
              ErrorCode.MethodNotFound,
              `Unknown tool: ${request.params.name}`
            );
        }
      } catch (error: unknown) {
        if (error instanceof McpError) {
          throw error;
        }
        const errorMessage = error instanceof Error ? error.message : String(error);
        throw new McpError(
          ErrorCode.InternalError,
          `Roam API error: ${errorMessage}`
        );
      }
    });
  }

  async run() {
    // console.log('RoamServer: run() method started.');
    try {
      // console.log('RoamServer: Attempting to create stdioMcpServer...');
      const stdioMcpServer = new Server(
        {
          name: 'roam-research',
          version: serverVersion,
        },
        {
          capabilities: {
            tools: {
              ...Object.fromEntries(
                (Object.keys(toolSchemas) as Array<keyof typeof toolSchemas>).map((toolName) => [toolName, toolSchemas[toolName].inputSchema])
              ),
            },
            resources: { // Add resources capability
              'roam-markdown-cheatsheet.md': {}
            }
          },
        }
      );
      // console.log('RoamServer: stdioMcpServer created. Setting up request handlers...');
      this.setupRequestHandlers(stdioMcpServer);
      // console.log('RoamServer: stdioMcpServer handlers setup complete. Connecting transport...');

      const stdioTransport = new StdioServerTransport();
      await stdioMcpServer.connect(stdioTransport);
      // console.log('RoamServer: stdioTransport connected. Attempting to create httpMcpServer...');

      const httpMcpServer = new Server(
        {
          name: 'roam-research-http', // A distinct name for the HTTP server
          version: serverVersion,
        },
        {
          capabilities: {
            tools: {
              ...Object.fromEntries(
                (Object.keys(toolSchemas) as Array<keyof typeof toolSchemas>).map((toolName) => [toolName, toolSchemas[toolName].inputSchema])
              ),
            },
            resources: { // Add resources capability
              'roam-markdown-cheatsheet.md': {}
            }
          },
        }
      );
      // console.log('RoamServer: httpMcpServer created. Setting up request handlers...');
      this.setupRequestHandlers(httpMcpServer);
      // console.log('RoamServer: httpMcpServer handlers setup complete. Connecting transport...');

      const httpStreamTransport = new StreamableHTTPServerTransport({
        sessionIdGenerator: () => Math.random().toString(36).substring(2, 15) + Math.random().toString(36).substring(2, 15),
      });
      await httpMcpServer.connect(httpStreamTransport);
      // console.log('RoamServer: httpStreamTransport connected.');

      const httpServer = createServer(async (req: IncomingMessage, res: ServerResponse) => {
<<<<<<< HEAD
        if (!this.authenticate(req)) {
          res.writeHead(401, { 'Content-Type': 'application/json' });
          res.end(JSON.stringify({ error: 'Unauthorized' }));
          return;
        }
=======
        // Set CORS headers
        res.setHeader('Access-Control-Allow-Origin', CORS_ORIGIN);
        res.setHeader('Access-Control-Allow-Methods', 'GET, POST, OPTIONS');
        res.setHeader('Access-Control-Allow-Headers', 'Content-Type, Authorization');

        // Handle preflight OPTIONS requests
        if (req.method === 'OPTIONS') {
          res.writeHead(204); // No Content
          res.end();
          return;
        }

>>>>>>> 6c7980ff
        try {
          await httpStreamTransport.handleRequest(req, res);
        } catch (error) {
          // // console.error('HTTP Stream Server error:', error);
          if (!res.headersSent) {
            res.writeHead(500, { 'Content-Type': 'application/json' });
            res.end(JSON.stringify({ error: 'Internal Server Error' }));
          }
        }
      });

      const availableHttpPort = await findAvailablePort(parseInt(HTTP_STREAM_PORT));
      httpServer.listen(availableHttpPort, () => {
        // // console.log(`MCP Roam Research server running HTTP Stream on port ${availableHttpPort}`);
      });

<<<<<<< HEAD
      // SSE Server setup
      const sseMcpServer = new Server(
        {
          name: 'roam-research-sse', // Distinct name for SSE server
          version: serverVersion,
        },
        {
          capabilities: {
            tools: {
              ...Object.fromEntries(
                (Object.keys(toolSchemas) as Array<keyof typeof toolSchemas>).map((toolName) => [toolName, toolSchemas[toolName].inputSchema])
              ),
            },
          },
        }
      );
      this.setupRequestHandlers(sseMcpServer);

      const sseHttpServer = createServer(async (req: IncomingMessage, res: ServerResponse) => {
        if (!this.authenticate(req)) {
          res.writeHead(401, { 'Content-Type': 'application/json' });
          res.end(JSON.stringify({ error: 'Unauthorized' }));
          return;
        }
        const parseBody = (request: IncomingMessage): Promise<any> => {
          return new Promise((resolve, reject) => {
            let body = '';
            request.on('data', (chunk: Buffer) => {
              body += chunk.toString();
            });
            request.on('end', () => {
              try {
                resolve(body ? JSON.parse(body) : {});
              } catch (error) {
                reject(error);
              }
            });
            request.on('error', reject);
          });
        };

        try {
          if (req.url === '/sse') {
            const sseTransport = new SSEServerTransport('/sse', res);
            await sseMcpServer.connect(sseTransport);
            if (req.method === 'GET') {
              await sseTransport.start();
            } else if (req.method === 'POST') {
              const parsedBody = await parseBody(req);
              await sseTransport.handlePostMessage(req, res, parsedBody);
            } else {
              res.writeHead(405, { 'Content-Type': 'text/plain' });
              res.end('Method Not Allowed');
            }
          } else {
            res.writeHead(404, { 'Content-Type': 'text/plain' });
            res.end('Not Found');
          }
        } catch (error) {
          // // console.error('SSE HTTP Server error:', error);
          if (!res.headersSent) {
            res.writeHead(500, { 'Content-Type': 'application/json' });
            res.end(JSON.stringify({ error: 'Internal Server Error' }));
          }
        }
      });

      const availableSsePort = await findAvailablePort(parseInt(SSE_PORT));
      sseHttpServer.listen(availableSsePort, () => {
        // // console.log(`MCP Roam Research server running SSE on port ${availableSsePort}`);
      });

=======
>>>>>>> 6c7980ff
    } catch (error: unknown) {
      const errorMessage = error instanceof Error ? error.message : String(error);
      throw new McpError(ErrorCode.InternalError, `Failed to connect MCP server: ${errorMessage}`);
    }
  }
}<|MERGE_RESOLUTION|>--- conflicted
+++ resolved
@@ -12,7 +12,7 @@
   ListToolsRequestSchema,
 } from '@modelcontextprotocol/sdk/types.js';
 import { initializeGraph, type Graph } from '@roam-research/roam-api-sdk';
-import { API_TOKEN, GRAPH_NAME, HTTP_STREAM_PORT, MCP_SERVER_AUTH_TOKEN, SSE_PORT } from '../config/environment.js';
+import { API_TOKEN, GRAPH_NAME, HTTP_STREAM_PORT, MCP_SERVER_AUTH_TOKEN } from '../config/environment.js';
 import { toolSchemas } from '../tools/schemas.js';
 import { ToolHandlers } from '../tools/tool-handlers.js';
 import { readFileSync } from 'node:fs';
@@ -412,13 +412,11 @@
       // console.log('RoamServer: httpStreamTransport connected.');
 
       const httpServer = createServer(async (req: IncomingMessage, res: ServerResponse) => {
-<<<<<<< HEAD
         if (!this.authenticate(req)) {
           res.writeHead(401, { 'Content-Type': 'application/json' });
           res.end(JSON.stringify({ error: 'Unauthorized' }));
           return;
         }
-=======
         // Set CORS headers
         res.setHeader('Access-Control-Allow-Origin', CORS_ORIGIN);
         res.setHeader('Access-Control-Allow-Methods', 'GET, POST, OPTIONS');
@@ -431,7 +429,6 @@
           return;
         }
 
->>>>>>> 6c7980ff
         try {
           await httpStreamTransport.handleRequest(req, res);
         } catch (error) {
@@ -448,81 +445,6 @@
         // // console.log(`MCP Roam Research server running HTTP Stream on port ${availableHttpPort}`);
       });
 
-<<<<<<< HEAD
-      // SSE Server setup
-      const sseMcpServer = new Server(
-        {
-          name: 'roam-research-sse', // Distinct name for SSE server
-          version: serverVersion,
-        },
-        {
-          capabilities: {
-            tools: {
-              ...Object.fromEntries(
-                (Object.keys(toolSchemas) as Array<keyof typeof toolSchemas>).map((toolName) => [toolName, toolSchemas[toolName].inputSchema])
-              ),
-            },
-          },
-        }
-      );
-      this.setupRequestHandlers(sseMcpServer);
-
-      const sseHttpServer = createServer(async (req: IncomingMessage, res: ServerResponse) => {
-        if (!this.authenticate(req)) {
-          res.writeHead(401, { 'Content-Type': 'application/json' });
-          res.end(JSON.stringify({ error: 'Unauthorized' }));
-          return;
-        }
-        const parseBody = (request: IncomingMessage): Promise<any> => {
-          return new Promise((resolve, reject) => {
-            let body = '';
-            request.on('data', (chunk: Buffer) => {
-              body += chunk.toString();
-            });
-            request.on('end', () => {
-              try {
-                resolve(body ? JSON.parse(body) : {});
-              } catch (error) {
-                reject(error);
-              }
-            });
-            request.on('error', reject);
-          });
-        };
-
-        try {
-          if (req.url === '/sse') {
-            const sseTransport = new SSEServerTransport('/sse', res);
-            await sseMcpServer.connect(sseTransport);
-            if (req.method === 'GET') {
-              await sseTransport.start();
-            } else if (req.method === 'POST') {
-              const parsedBody = await parseBody(req);
-              await sseTransport.handlePostMessage(req, res, parsedBody);
-            } else {
-              res.writeHead(405, { 'Content-Type': 'text/plain' });
-              res.end('Method Not Allowed');
-            }
-          } else {
-            res.writeHead(404, { 'Content-Type': 'text/plain' });
-            res.end('Not Found');
-          }
-        } catch (error) {
-          // // console.error('SSE HTTP Server error:', error);
-          if (!res.headersSent) {
-            res.writeHead(500, { 'Content-Type': 'application/json' });
-            res.end(JSON.stringify({ error: 'Internal Server Error' }));
-          }
-        }
-      });
-
-      const availableSsePort = await findAvailablePort(parseInt(SSE_PORT));
-      sseHttpServer.listen(availableSsePort, () => {
-        // // console.log(`MCP Roam Research server running SSE on port ${availableSsePort}`);
-      });
-
-=======
->>>>>>> 6c7980ff
     } catch (error: unknown) {
       const errorMessage = error instanceof Error ? error.message : String(error);
       throw new McpError(ErrorCode.InternalError, `Failed to connect MCP server: ${errorMessage}`);
