<<<<<<< HEAD
v.0.31.0 (branch: hosted)

- ADDED: Authentication for HTTP and SSE transports.
  - Added an optional `MCP_SERVER_AUTH_TOKEN` environment variable to enable token-based authentication.
  - Incoming requests to the HTTP and SSE servers are now validated for a `Bearer` token in the `Authorization` header.
  - Updated `README.md` to document the new authentication feature.
=======
v.0.30.9

- FIXED: `roam_fetch_block_with_children` tool to use a more efficient batched recursive approach, avoiding "Too many requests" and other API errors.
- The tool now fetches all children of a block in a single query per level of depth, significantly reducing the number of API calls.

v.0.30.8

- ADDED: `roam_fetch_block_with_children` tool
  - Fetches a block by its UID along with its hierarchical children down to a specified depth.
  - Automatically handles Roam's `((UID))` formatting, extracting the raw UID for lookup.
  - This tool provides a direct and structured way to retrieve specific block content and its nested hierarchy.
>>>>>>> 6c7980ff

v.0.30.7

- FIXED: `roam_create_outline` now prevents errors from invalid outline structures by enforcing that outlines must start at level 1 and that subsequent levels cannot increase by more than 1 at a time.
  - Updated the tool's schema in `src/tools/schemas.ts` with more explicit instructions to guide the LLM in generating valid hierarchical structures.
  - Added stricter validation in `src/tools/operations/outline.ts` to reject outlines that do not start at level 1, providing a clearer error message.
  - Optimized page creation

v.0.30.6

- FIXED: `roam_create_page` now correctly strips heading markers (`#`) from block content before creation.
- FIXED: Block creation order is now correct. Removed the incorrect `.reverse()` call in `convertToRoamActions` and the corresponding workaround in `createBlock`.
- UPDATED: the cheat sheet for ordinal dates.

v.0.30.5

- FIXED: `roam_search_for_tag` now correctly scopes searches to a specific page when `page_title_uid` is provided.
  - The Datalog query in `src/search/tag-search.ts` was updated to include the `targetPageUid` in the `where` clause.

v.0.30.4

- FIXED: Tools not loading properly in Gemini CLI
- Clarified outline description
- FIXED: `roam_process_batch_actions` `heading` enum type in `schemas.ts` for Gemini CLI compatibility.

v.0.30.3

- ADDED: `roam_markdown_cheatsheet` tool
  - Provides the content of the Roam Markdown Cheatsheet directly via a tool call.
  - The content is now read dynamically from `Roam_Markdown_Cheatsheet.md` on the filesystem.
  - **Reason for Tool Creation:** While Cline can access local resources provided by an MCP server, other AI models (such as Claude AI) may not have this capability. By exposing the cheatsheet as a tool, it ensures broader accessibility and utility for all connected AI models, allowing them to programmatically request and receive the cheatsheet content when needed.
- REMOVED: Roam Markdown Cheatsheet as a direct resource
  - The cheatsheet is no longer exposed as a static resource; it is now accessed programmatically through the new `roam_markdown_cheatsheet` tool.
- ADDED: package.json new utilty scripts

v.0.30.2

- ADDED: 4x4 table creation example
  - Created a 4x4 table with random data on the "Testing Tables" page, demonstrating proper Roam table structure.
- ENHANCED: `Roam_Markdown_Cheatsheet.md`
  - Updated the "Roam Tables" section with a more detailed explanation of table structure, including proper indentation levels for headers and data cells.
- ENHANCED: `src/tools/schemas.ts`
  - Clarified the distinction between `roam_create_outline` and `roam_process_batch_actions` in their respective descriptions, providing guidance on their best use cases.

v.0.30.1

- ENHANCED: `roam_process_batch_actions` tool description
  - Clarified that Roam-flavored markdown, including block embedding with `((UID))` syntax, is supported within the `string` property for `create-block` and `update-block` actions.
  - Added a note advising users to obtain valid page or block UIDs using `roam_fetch_page_by_title` or other search tools for actions on existing blocks or within a specific page context.
  - Clarified the `block_text_uid` description for `roam_create_outline` to explicitly mention defaulting to the daily page.
  - Simplified the top-level description for `roam_fetch_page_by_title`.
  - Refined the introductory sentence for `roam_datomic_query`.
- ADDED: "Example Prompts" section in `README.md`
  - Provided 2-3 examples demonstrating how to prompt an LLM to use the Roam tool, specifically leveraging `roam_process_batch_actions` for creative use cases.

v.0.30.0

- DEPRECATED: **Generic Block Manipulation Tools**:
  - `roam_create_block`: Deprecated in favor of `roam_process_batch_actions` (action: `create-block`).
  - `roam_update_block`: Deprecated in favor of `roam_process_batch_actions` (action: `update-block`).
  - `roam_update_multiple_blocks`: Deprecated in favor of `roam_process_batch_actions` for batch updates.
    Users are encouraged to use `roam_process_batch_actions` for all direct, generic block manipulations due to its enhanced flexibility and batch processing capabilities.
- REFACTORED: `roam_add_todo` to internally use `roam_process_batch_actions` for all block creations, enhancing efficiency and consistency.
- REFACTORED: `roam_remember` to internally use `roam_process_batch_actions` for all block creations, enhancing efficiency and consistency.
- ENHANCED: `roam_create_outline`
  - Refactored to internally use `roam_process_batch_actions` for all block creations, including parent blocks.
  - Added support for `children_view_type` in outline items, allowing users to specify the display format (bullet, document, numbered) for nested blocks.
- REFACTORED: `roam_import_markdown` to internally use `roam_process_batch_actions` for all content imports, enhancing efficiency and consistency.

v.0.29.0

- ADDED: **Batch Processing Tool**: Introduced `roam_process_batch_actions`, a powerful new tool for executing a sequence of low-level block actions (create, update, move, delete) in a single API call. This enables complex, multi-step workflows, programmatic content reorganization, and high-performance data imports.
- ENHANCED: **Schema Clarity**: Updated the descriptions for multiple tool parameters in `src/tools/schemas.ts` to explicitly state that using a block or page UID is preferred over text-based identifiers for improved accuracy and reliability.
- NOTE: **Heading Removal Limitation**: Discovered that directly removing heading formatting (e.g., setting `heading` to `0` or `null`) via `update-block` action in `roam_process_batch_actions` is not supported by the Roam API. The `heading` attribute persists its value.

v.0.28.0

- ADDED: **Configurable HTTP and SSE Ports**: The HTTP and SSE server ports can now be configured via environment variables (`HTTP_STREAM_PORT` and `SSE_PORT`).
- ADDED: **Automatic Port Conflict Resolution**: The server now automatically checks if the desired ports are in use and finds the next available ports, preventing startup errors due to port conflicts.

v.0.27.0

- ADDED: SSE (Server-Sent Events) transport support for legacy clients.
- REFACTORED: `src/server/roam-server.ts` to use separate MCP `Server` instances for each transport (Stdio, HTTP Stream, and SSE) to ensure they can run concurrently without conflicts.
- ENHANCED: Each transport now runs on its own isolated `Server` instance, improving stability and preventing cross-transport interference.
- UPDATED: `src/config/environment.ts` to include `SSE_PORT` for configurable SSE endpoint (defaults to `8087`).

v.0.26.0

- ENHANCED: Added HTTP Stream Transport support
- Implemented dual transport support for Stdio and HTTP Stream, allowing communication via both local processes and network connections.
- Updated `src/config/environment.ts` to include `HTTP_STREAM_PORT` for configurable HTTP Stream endpoint.
- Modified `src/server/roam-server.ts` to initialize and connect `StreamableHTTPServerTransport` alongside `StdioServerTransport`.
- Configured HTTP server to listen on `HTTP_STREAM_PORT` and handle requests via `StreamableHTTPServerTransport`.

v.0.25.7

- FIXED: `roam_fetch_page_by_title` schema definition
- Corrected missing `name` property and proper nesting of `inputSchema` in `src/tools/schemas.ts`.
- ENHANCED: Dynamic tool loading and error reporting
- Implemented dynamic loading of tool capabilities from `toolSchemas` in `src/server/roam-server.ts` to ensure consistency.
- Added robust error handling during server initialization (graph, tool handlers) and connection attempts in `src/server/roam-server.ts` to provide more specific feedback on startup issues.
- CENTRALIZED: Versioning in `src/server/roam-server.ts`
- Modified `src/server/roam-server.ts` to dynamically read the version from `package.json`, ensuring a single source of truth for the project version.

v.0.25.6

- ADDED: Docker support
- Created a `Dockerfile` for containerization.
- Added an `npm start` script to `package.json` for running the application within the Docker container.

v.0.25.5

- ENHANCED: `roam_create_outline` tool for better heading and nesting support
- Reverted previous change in `src/tools/operations/outline.ts` to preserve original indentation for outline items.
- Refined `parseMarkdown` in `src/markdown-utils.ts` to correctly parse markdown heading syntax (`#`, `##`, `###`) while maintaining the block's hierarchical level based on indentation.
- Updated `block_text_uid` description in `roam_create_outline` schema (`src/tools/schemas.ts`) to clarify its use for specifying a parent block by text or UID.
- Clarified that `roam_create_block` creates blocks directly on a page and does not support nesting under existing blocks. `roam_create_outline` should be used for this purpose.

v.0.25.4

- ADDED: `format` parameter to `roam_fetch_page_by_title` tool
- Allows fetching page content as raw JSON data (blocks with UIDs) or markdown.
- Updated `fetchPageByTitle` in `src/tools/operations/pages.ts` to return stringified JSON for raw format.
- Updated `roam_fetch_page_by_title` schema in `src/tools/schemas.ts` to include `format` parameter with 'raw' as default.
- Updated `fetchPageByTitle` handler in `src/tools/tool-handlers.ts` to pass `format` parameter.
- Updated `roam_fetch_page_by_title` case in `src/server/roam-server.ts` to extract and pass `format` parameter.

v.0.25.3

- FIXED: roam_create_block multiline content ordering issue
- Root cause: Simple newline-separated content was being created in reverse order
- Solution: Added logic to detect simple newline-separated content and reverse the nodes array to maintain original order
- Fix is specific to simple multiline content without markdown formatting, preserving existing behavior for complex markdown

v.0.25.2

- FIXED: roam_create_block heading formatting issue
- Root cause: Missing heading parameter extraction in server request handler
- Solution: Added heading parameter to roam_create_block handler in roam-server.ts
- Also removed problematic default: 0 from heading schema definition
- Heading formatting now works correctly for both single and multi-line blocks
- roam_create_block now properly applies H1, H2, and H3 formatting when heading parameter is provided

v.0.25.1

- Investigated heading formatting issue in roam_create_block tool
- Attempted multiple fixes: direct createBlock API → batchActions → convertToRoamActions → direct batch action creation
- Confirmed roam_create_page works correctly for heading formatting
- Identified that heading formatting fails specifically for single block creation via roam_create_block
- Issue remains unresolved despite extensive troubleshooting and multiple implementation approaches
- Current status: roam_create_block does not apply heading formatting, investigation ongoing

v.0.25.0

- Updated roam_create_page to use batchActions

v.0.24.6

- Updated roam_create_page to use explicit levels

v.0.24.5

- Enhanced createOutline to properly handle block_text_uid as either a 9-character UID or string title
- Added proper detection and use of existing blocks when given a valid block UID
- Improved error messages to be more specific about block operations

v.0.24.4

- Clarified roam_search_by_date and roam_fetch_page_by_title when it comes to searching for daily pages vs. blocks by date

v.0.24.3

- Clarified roam_update_multiple_blocks
- Added a variable to roam_find_pages_modified_today

v.0.24.2

- Added sort_by and filter_tag to roam_recall

v.0.24.1

- Fixed searchByStatus for TODO checks
- Added resolution of references to various tools

v.0.23.2

- Fixed create_page tool as first-level blocks were created in reversed order

v.0.23.1

- Fixed roam_outline tool not writing properly

v.0.23.0

- Added advanced, more flexible datomic query

v.0.22.1

- Important description change in roam_remember

v0.22.0

- Restructured search functionality into dedicated directory with proper TypeScript support
- Fixed TypeScript errors and import paths throughout the codebase
- Improved outline creation to maintain exact input array order
- Enhanced recall() method to fetch memories from both tag searches and dedicated memories page
- Maintained backward compatibility while improving code organization

v0.21.0

- Added roam_recall tool to recall memories from all tags and the page itself.

v0.20.0

- Added roam_remember tool to remember specific memories as created on the daily page. Can be used throughout the graph. Tag set in environmental vars in config.

v0.19.0

- Changed default case-sensitivity behavior in search tools to match Roam's native behavior (now defaults to true)
- Updated case-sensitivity handling in findBlockWithRetry, searchByStatus, searchForTag, and searchByDate tools

v0.18.0

- Added roam_search_by_date tool to search for blocks and pages based on creation or modification dates
- Added support for date range filtering and content inclusion options

v0.17.0

- Enhanced roam_update_block tool with transform pattern support, allowing regex-based content transformations
- Added ability to update blocks with either direct content or pattern-based transformations

v0.16.0

- Added roam_search_by_text tool to search for blocks containing specific text, with optional page scope and case sensitivity
- Fixed roam_search_by_tag

v0.15.0

- Added roam_find_pages_modified_today tool to search for pages modified since midnight today

v0.14<|MERGE_RESOLUTION|>--- conflicted
+++ resolved
@@ -1,11 +1,13 @@
-<<<<<<< HEAD
+v.0.32.1 (branch: hosted)
+
+  - Updated with changes from main
+
 v.0.31.0 (branch: hosted)
 
 - ADDED: Authentication for HTTP and SSE transports.
   - Added an optional `MCP_SERVER_AUTH_TOKEN` environment variable to enable token-based authentication.
   - Incoming requests to the HTTP and SSE servers are now validated for a `Bearer` token in the `Authorization` header.
   - Updated `README.md` to document the new authentication feature.
-=======
 v.0.30.9
 
 - FIXED: `roam_fetch_block_with_children` tool to use a more efficient batched recursive approach, avoiding "Too many requests" and other API errors.
@@ -17,7 +19,6 @@
   - Fetches a block by its UID along with its hierarchical children down to a specified depth.
   - Automatically handles Roam's `((UID))` formatting, extracting the raw UID for lookup.
   - This tool provides a direct and structured way to retrieve specific block content and its nested hierarchy.
->>>>>>> 6c7980ff
 
 v.0.30.7
 
